<<<<<<< HEAD
# FPDS
A parser for the Federal Procurement Data System (FPDS) at
https://www.fpds.gov/fpdsng_cms/index.php/en/.

This package has been designed to automatically handle any HTTP request to
the FPDS ATOM feed. Users can provide an unlimited number of data filters.
In the end, this package will conveniently export XML data as JSON.
=======
# fpds
A no-frills parser for the Federal Procurement Data System (FPDS)
at https://www.fpds.gov/fpdsng_cms/index.php/en/

## Motivation
The only programmatic access to this data via an ATOM feed limits each request to 10 records.
Additonally, data is exported as XML, which proves annoying for most developers.
`fpds` will handle all pagination and data transformation to provide users with a nice JSON
representation of the equivalent XML data.

>>>>>>> 5d6629f4

## Setup

To install this package for development, create a virtual environment
and install dependencies.

```
$ python3 -m venv venv
$ source venv/bin/activate
# pip install -e .
```

## Usage
The `parse` command allows users to filter federal contracts with an unlimited
number of data filters. _Individual_ parameters must be enclosed in quotes.
By default, this package will dump data into an `.fpds` directory created at
the HOME directory. If you wish to override this location, simply provide
the desired directory with the `-o` option:

```
$  fpds parse "LAST_MOD_DATE=[2022/01/01, 2022/05/01]" "AGENCY_CODE=7504"
```

Same request via python interpreter:

```
from fpds import fpdsRequest

request = fpdsRequest(
    LAST_MOD_DATE="[2022/01/01, 2022/05/01]",
    AGENCY_CODE="7504"
)

# Records saved as a python list
records = request()
```

For linting and formatting, we use `flake8` and `black`.

```
$ make lint
$ make formatters
```

## Testing
```
$ make test
```<|MERGE_RESOLUTION|>--- conflicted
+++ resolved
@@ -1,12 +1,3 @@
-<<<<<<< HEAD
-# FPDS
-A parser for the Federal Procurement Data System (FPDS) at
-https://www.fpds.gov/fpdsng_cms/index.php/en/.
-
-This package has been designed to automatically handle any HTTP request to
-the FPDS ATOM feed. Users can provide an unlimited number of data filters.
-In the end, this package will conveniently export XML data as JSON.
-=======
 # fpds
 A no-frills parser for the Federal Procurement Data System (FPDS)
 at https://www.fpds.gov/fpdsng_cms/index.php/en/
@@ -17,12 +8,10 @@
 `fpds` will handle all pagination and data transformation to provide users with a nice JSON
 representation of the equivalent XML data.
 
->>>>>>> 5d6629f4
 
 ## Setup
 
-To install this package for development, create a virtual environment
-and install dependencies.
+To install this package for development, create a virtual environment and install dependencies.
 
 ```
 $ python3 -m venv venv
@@ -31,18 +20,13 @@
 ```
 
 ## Usage
-The `parse` command allows users to filter federal contracts with an unlimited
-number of data filters. _Individual_ parameters must be enclosed in quotes.
-By default, this package will dump data into an `.fpds` directory created at
-the HOME directory. If you wish to override this location, simply provide
-the desired directory with the `-o` option:
 
+Via CLI:
 ```
-$  fpds parse "LAST_MOD_DATE=[2022/01/01, 2022/05/01]" "AGENCY_CODE=7504"
+$  fpds parse params "LAST_MOD_DATE=[2022/01/01, 2022/05/01]" "AGENCY_CODE=7504"
 ```
 
 Same request via python interpreter:
-
 ```
 from fpds import fpdsRequest
 
@@ -62,7 +46,19 @@
 $ make formatters
 ```
 
-## Testing
+You can build and serve up docs, including dbt's super neat lineage graph.
+```
+$ make serve
+```
+
+Lastly, you can clean the clutter and unwanted noise.
+
+```
+$ make clean
+```
+
+### Testing
+
 ```
 $ make test
 ```
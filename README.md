# fpds
A no-frills parser for the Federal Procurement Data System (FPDS) found
[here](https://www.fpds.gov/fpdsng_cms/index.php/en/).


## Motivation
The only programmatic access to this data via an ATOM feed limits each
request to 10 records, which forces users to deal with pagination.
Additonally, data is exported as XML, which proves annoying for most
developers. `fpds` will handle all pagination and data
transformation to provide users with a nice JSON representation of the
equivalent XML data.


## Setup
To install this package for development, create a virtual environment
and install dependencies.

```
$ python3.8 -m venv venv
$ source venv/bin/activate
$ pip install -e .
```

## Usage
For a list of valid search criteria parameters, consult FPDS documentation
found [here](https://www.fpds.gov/wiki/index.php/Atom_Feed_Usage). Parameters
will follow the `URL String` format shown in the link above, with the
following exceptions:

 + Colons (:) will be replaced by equal signs (=)
 + Certain parameters enclose their value in quotations. `fpds` will
automatically determine if quotes are needed, so simply enclose your
entire criteria string in quotes.

 For example, `AGENCY_CODE:”3600”` should be used as `"AGENCY_CODE=3600"`.

Via CLI:
```
$  fpds parse "LAST_MOD_DATE=[2022/01/01, 2022/05/01]" "AGENCY_CODE=7504"
```

By default, data will be dumped into an `.fpds` folder at the user's
`$HOME` directory. If you wish to override this behavior, provide the `-o`
option. The directory will be created if it doesn't exist:

```
$  fpds parse "LAST_MOD_DATE=[2022/01/01, 2022/05/01]" "AGENCY_CODE=7504" -o {some-directory}
```

Same request via python interpreter:
```
import asyncio
from fpds import fpdsRequest

request = fpdsRequest(
    LAST_MOD_DATE="[2022/01/01, 2022/05/01]",
    AGENCY_CODE="7504"
)
<<<<<<< HEAD

=======
>>>>>>> 9149d51b
data = asyncio.run(request.data())
```

For linting and formatting, we use `flake8` and `black`.

```
$ make lint
$ make formatters
```

Lastly, you can clean the clutter and unwanted noise.

```
$ make clean
```

### Testing
```
$ make test
```

## What's New
As of 06/05/2024, `v1.3.2` patches a bug that was caching attributes due to a misuse of a mutable default argument.

`fpds` now supports asynchronous requests! As of `v1.3.0`, users can instantiate
the class as usual, but will now need to call the `process_records` method
to get records as JSON. Note: due to some recursive function calls in the XML
parsing, users might experience some high completion times for this function
call. Recommendation is to limit the number of results.

#### Timing Benchmarks (in seconds):

| v1.2.1 | v.1.3.0 |
-------- | --------
188.46   | 29.40
190.38   | 28.14
187.20   | 27.66

Using `v.1.2.1`, the average completion time is 188.68 seconds (~3min).
Using `v.1.3.0`, the average completion time is 28.40 seconds.

This equates to a <u>**84.89%**</u> decrease in completion time!


As of `v1.3.0`, `fpds` now supports the use of over 100 keyword tags when searching
for contracts using the `v1.5.3` ATOM feed.<|MERGE_RESOLUTION|>--- conflicted
+++ resolved
@@ -57,10 +57,6 @@
     LAST_MOD_DATE="[2022/01/01, 2022/05/01]",
     AGENCY_CODE="7504"
 )
-<<<<<<< HEAD
-
-=======
->>>>>>> 9149d51b
 data = asyncio.run(request.data())
 ```
 
